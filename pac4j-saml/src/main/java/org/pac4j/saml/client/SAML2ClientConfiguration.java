/*
  Copyright 2012 - 2015 pac4j organization

   Licensed under the Apache License, Version 2.0 (the "License");
   you may not use this file except in compliance with the License.
   You may obtain a copy of the License at

       http://www.apache.org/licenses/LICENSE-2.0

   Unless required by applicable law or agreed to in writing, software
   distributed under the License is distributed on an "AS IS" BASIS,
   WITHOUT WARRANTIES OR CONDITIONS OF ANY KIND, either express or implied.
   See the License for the specific language governing permissions and
   limitations under the License.
 */
package org.pac4j.saml.client;

import org.opensaml.saml.common.xml.SAMLConstants;
import org.opensaml.xmlsec.config.DefaultSecurityConfigurationBootstrap;
import org.opensaml.xmlsec.impl.BasicSignatureSigningConfiguration;
import org.pac4j.core.util.CommonHelper;
import org.pac4j.saml.storage.EmptyStorageFactory;
import org.pac4j.saml.storage.SAMLMessageStorageFactory;

<<<<<<< HEAD
import java.util.ArrayList;
import java.util.Collection;
import java.util.List;


=======
>>>>>>> 3525eb10
/**
 * The {@link SAML2ClientConfiguration} is responsible for...
 * capturing client settings and passing them around.
 *
 * @author Misagh Moayyed
 * @since 1.7
 */
public final class SAML2ClientConfiguration implements Cloneable {

    private String keystorePath;

    private String keystorePassword;

    private String privateKeyPassword;

    private String identityProviderMetadataPath;

    private String identityProviderEntityId;

    private String serviceProviderEntityId;

    private int maximumAuthenticationLifetime;

    private boolean forceAuth = false;

    private String comparisonType = null;

    private String destinationBindingType = SAMLConstants.SAML2_POST_BINDING_URI;

    private String authnContextClassRef = null;

    private String nameIdPolicyFormat = null;

    private String serviceProviderMetadataPath;

    private boolean forceServiceProviderMetadataGeneration;

    private SAMLMessageStorageFactory samlMessageStorageFactory = new EmptyStorageFactory();

<<<<<<< HEAD

    private Collection<String> blackListedSignatureSigningAlgorithms;
    private List<String> signatureAlgorithms;
    private List<String> signatureReferenceDigestMethods;
    private String signatureCanonicalizationAlgorithm;
=======
    public SAML2ClientConfiguration() {}
>>>>>>> 3525eb10

    public SAML2ClientConfiguration(final String keystorePath, final String keystorePassword,
                                    final String privateKeyPassword, final String identityProviderMetadataPath) {
        this(keystorePath, keystorePassword, privateKeyPassword, identityProviderMetadataPath, null, null);
    }

    public SAML2ClientConfiguration(final String keystorePath, final String keystorePassword,
                                    final String privateKeyPassword, final String identityProviderMetadataPath,
                                    final String identityProviderEntityId, final String serviceProviderEntityId) {
        this.keystorePath = keystorePath;
        this.keystorePassword = keystorePassword;
        this.privateKeyPassword = privateKeyPassword;
        this.identityProviderMetadataPath = identityProviderMetadataPath;
        this.identityProviderEntityId = identityProviderEntityId;
        this.serviceProviderEntityId = serviceProviderEntityId;

        CommonHelper.assertNotBlank("keystorePath", this.keystorePath);
        CommonHelper.assertNotBlank("keystorePassword", this.keystorePassword);
        CommonHelper.assertNotBlank("privateKeyPassword", this.privateKeyPassword);
        CommonHelper.assertNotBlank("identityProviderMetadataPath", this.identityProviderMetadataPath);

        final BasicSignatureSigningConfiguration config = DefaultSecurityConfigurationBootstrap.buildDefaultSignatureSigningConfiguration();
        this.blackListedSignatureSigningAlgorithms = new ArrayList<>(config.getBlacklistedAlgorithms());
        this.signatureAlgorithms = new ArrayList<>(config.getSignatureAlgorithms());
        this.signatureReferenceDigestMethods = new ArrayList<>(config.getSignatureReferenceDigestMethods());
        this.signatureReferenceDigestMethods.remove("http://www.w3.org/2001/04/xmlenc#sha512");
        this.signatureCanonicalizationAlgorithm = config.getSignatureCanonicalizationAlgorithm();

    }

    public void setIdentityProviderMetadataPath(final String identityProviderMetadataPath) {
        this.identityProviderMetadataPath = identityProviderMetadataPath;
    }

    public void setIdentityProviderEntityId(final String identityProviderEntityId) {
        this.identityProviderEntityId = identityProviderEntityId;
    }

    public void setServiceProviderEntityId(final String serviceProviderEntityId) {
        this.serviceProviderEntityId = serviceProviderEntityId;
    }

    public void setKeystorePath(final String keystorePath) {
        this.keystorePath = keystorePath;
    }

    public void setKeystorePassword(final String keystorePassword) {
        this.keystorePassword = keystorePassword;
    }

    public void setPrivateKeyPassword(final String privateKeyPassword) {
        this.privateKeyPassword = privateKeyPassword;
    }

    public void setMaximumAuthenticationLifetime(final int maximumAuthenticationLifetime) {
        this.maximumAuthenticationLifetime = maximumAuthenticationLifetime;
    }

    /**
     * @return the forceAuth
     */
    public boolean isForceAuth() {
        return forceAuth;
    }

    /**
     * @param forceAuth the forceAuth to set
     */
    public void setForceAuth(final boolean forceAuth) {
        this.forceAuth = forceAuth;
    }

    /**
     * @return the comparisonType
     */
    public String getComparisonType() {
        return comparisonType;
    }

    /**
     * @param comparisonType the comparisonType to set
     */
    public void setComparisonType(final String comparisonType) {
        this.comparisonType = comparisonType;
    }

    /**
     * @return the destinationBindingType
     */
    public String getDestinationBindingType() {
        return destinationBindingType;
    }

    /**
     * @param destinationBindingType the destinationBindingType to set
     */
    public void setDestinationBindingType(final String destinationBindingType) {
        this.destinationBindingType = destinationBindingType;
    }

    /**
     * @return the authnContextClassRef
     */
    public String getAuthnContextClassRef() {
        return authnContextClassRef;
    }

    /**
     * @param authnContextClassRef the authnContextClassRef to set
     */
    public void setAuthnContextClassRef(final String authnContextClassRef) {
        this.authnContextClassRef = authnContextClassRef;
    }

    /**
     * @return the nameIdPolicyFormat
     */
    public String getNameIdPolicyFormat() {
        return nameIdPolicyFormat;
    }

    /**
     * @param nameIdPolicyFormat the nameIdPolicyFormat to set
     */
    public void setNameIdPolicyFormat(final String nameIdPolicyFormat) {
        this.nameIdPolicyFormat = nameIdPolicyFormat;
    }

    public void setServiceProviderMetadataPath(final String serviceProviderMetadataPath) {
        this.serviceProviderMetadataPath = serviceProviderMetadataPath;
    }

    public void setForceServiceProviderMetadataGeneration(final boolean forceServiceProviderMetadataGeneration) {
        this.forceServiceProviderMetadataGeneration = forceServiceProviderMetadataGeneration;
    }

    public String getIdentityProviderMetadataPath() {
        return identityProviderMetadataPath;
    }

    public String getKeystorePath() {
        return keystorePath;
    }

    public String getKeystorePassword() {
        return keystorePassword;
    }

    public String getPrivateKeyPassword() {
        return privateKeyPassword;
    }

    public String getIdentityProviderEntityId() {
        return identityProviderEntityId;
    }

    public String getServiceProviderEntityId() {
        return serviceProviderEntityId;
    }

    public int getMaximumAuthenticationLifetime() {
        return maximumAuthenticationLifetime;
    }

    public String getServiceProviderMetadataPath() {
        return serviceProviderMetadataPath;
    }

    public boolean isForceServiceProviderMetadataGeneration() {
        return forceServiceProviderMetadataGeneration;
    }

    public SAMLMessageStorageFactory getSamlMessageStorageFactory() {
        return samlMessageStorageFactory;
    }

    public void setSamlMessageStorageFactory(final SAMLMessageStorageFactory samlMessageStorageFactory) {
        this.samlMessageStorageFactory = samlMessageStorageFactory;
    }


    public Collection<String> getBlackListedSignatureSigningAlgorithms() {
        return blackListedSignatureSigningAlgorithms;
    }

    public void setBlackListedSignatureSigningAlgorithms(final Collection<String> blackListedSignatureSigningAlgorithms) {
        this.blackListedSignatureSigningAlgorithms = blackListedSignatureSigningAlgorithms;
    }

    public List<String> getSignatureAlgorithms() {
        return signatureAlgorithms;
    }

    public void setSignatureAlgorithms(final List<String> signatureAlgorithms) {
        this.signatureAlgorithms = signatureAlgorithms;
    }

    public List<String> getSignatureReferenceDigestMethods() {
        return signatureReferenceDigestMethods;
    }

    public void setSignatureReferenceDigestMethods(final List<String> signatureReferenceDigestMethods) {
        this.signatureReferenceDigestMethods = signatureReferenceDigestMethods;
    }

    public String getSignatureCanonicalizationAlgorithm() {
        return signatureCanonicalizationAlgorithm;
    }

    public void setSignatureCanonicalizationAlgorithm(final String signatureCanonicalizationAlgorithm) {
        this.signatureCanonicalizationAlgorithm = signatureCanonicalizationAlgorithm;
    }

    @Override
    public SAML2ClientConfiguration clone() {
        try {
            return (SAML2ClientConfiguration) super.clone();
        } catch (final CloneNotSupportedException e) {
            throw new RuntimeException(e);
        }
    }



}<|MERGE_RESOLUTION|>--- conflicted
+++ resolved
@@ -22,14 +22,10 @@
 import org.pac4j.saml.storage.EmptyStorageFactory;
 import org.pac4j.saml.storage.SAMLMessageStorageFactory;
 
-<<<<<<< HEAD
 import java.util.ArrayList;
 import java.util.Collection;
 import java.util.List;
 
-
-=======
->>>>>>> 3525eb10
 /**
  * The {@link SAML2ClientConfiguration} is responsible for...
  * capturing client settings and passing them around.
@@ -69,15 +65,13 @@
 
     private SAMLMessageStorageFactory samlMessageStorageFactory = new EmptyStorageFactory();
 
-<<<<<<< HEAD
+    public SAML2ClientConfiguration() {}
+
 
     private Collection<String> blackListedSignatureSigningAlgorithms;
     private List<String> signatureAlgorithms;
     private List<String> signatureReferenceDigestMethods;
     private String signatureCanonicalizationAlgorithm;
-=======
-    public SAML2ClientConfiguration() {}
->>>>>>> 3525eb10
 
     public SAML2ClientConfiguration(final String keystorePath, final String keystorePassword,
                                     final String privateKeyPassword, final String identityProviderMetadataPath) {
