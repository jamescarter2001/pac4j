package org.pac4j.oauth.client;

import com.fasterxml.jackson.databind.JsonNode;
import com.github.scribejava.apis.GitHubApi;
<<<<<<< HEAD
import com.github.scribejava.core.builder.api.Api;
import com.github.scribejava.core.model.Token;
import org.pac4j.core.exception.HttpAction;
=======
import com.github.scribejava.core.builder.api.BaseApi;
import com.github.scribejava.core.model.OAuth2AccessToken;
import com.github.scribejava.core.oauth.OAuth20Service;
import org.pac4j.core.exception.RequiresHttpAction;
>>>>>>> fd5e0fb9
import org.pac4j.oauth.profile.JsonHelper;
import org.pac4j.oauth.profile.github.GitHubProfile;

/**
 * <p>This class is the OAuth client to authenticate users in GitHub.</p>
 * <p>The <i>scope</i> can be defined to require specific permissions from the user by using the {@link #setScope(String)} method. By default,
 * the <i>scope</i> is: <code>user</code>.</p>
 * <p>It returns a {@link org.pac4j.oauth.profile.github.GitHubProfile}.</p>
 * <p>More information at http://developer.github.com/v3/users/</p>
 * 
 * @author Jerome Leleu
 * @since 1.0.0
 */
public class GitHubClient extends BaseOAuth20Client<GitHubProfile> {
    
    public final static String DEFAULT_SCOPE = "user";
    
    protected String scope = DEFAULT_SCOPE;
    
    public GitHubClient() {
    }
    
    public GitHubClient(final String key, final String secret) {
        setKey(key);
        setSecret(secret);
    }
    
    @Override
    protected BaseApi<OAuth20Service> getApi() {
        return GitHubApi.instance();
    }

    @Override
    protected String getOAuthScope() {
        return this.scope;
    }

    @Override
    protected String getProfileUrl(final OAuth2AccessToken accessToken) {
        return "https://api.github.com/user";
    }
    
    @Override
    protected GitHubProfile extractUserProfile(final String body) throws HttpAction {
        final GitHubProfile profile = new GitHubProfile();
        final JsonNode json = JsonHelper.getFirstNode(body);
        if (json != null) {
            profile.setId(JsonHelper.getElement(json, "id"));
            for (final String attribute : profile.getAttributesDefinition().getPrimaryAttributes()) {
                profile.addAttribute(attribute, JsonHelper.getElement(json, attribute));
            }
        }
        return profile;
    }

    public String getScope() {
        return this.scope;
    }
    
    public void setScope(final String scope) {
        this.scope = scope;
    }
}<|MERGE_RESOLUTION|>--- conflicted
+++ resolved
@@ -2,16 +2,10 @@
 
 import com.fasterxml.jackson.databind.JsonNode;
 import com.github.scribejava.apis.GitHubApi;
-<<<<<<< HEAD
-import com.github.scribejava.core.builder.api.Api;
-import com.github.scribejava.core.model.Token;
-import org.pac4j.core.exception.HttpAction;
-=======
 import com.github.scribejava.core.builder.api.BaseApi;
 import com.github.scribejava.core.model.OAuth2AccessToken;
 import com.github.scribejava.core.oauth.OAuth20Service;
-import org.pac4j.core.exception.RequiresHttpAction;
->>>>>>> fd5e0fb9
+import org.pac4j.core.exception.HttpAction;
 import org.pac4j.oauth.profile.JsonHelper;
 import org.pac4j.oauth.profile.github.GitHubProfile;
 
@@ -21,24 +15,24 @@
  * the <i>scope</i> is: <code>user</code>.</p>
  * <p>It returns a {@link org.pac4j.oauth.profile.github.GitHubProfile}.</p>
  * <p>More information at http://developer.github.com/v3/users/</p>
- * 
+ *
  * @author Jerome Leleu
  * @since 1.0.0
  */
 public class GitHubClient extends BaseOAuth20Client<GitHubProfile> {
-    
+
     public final static String DEFAULT_SCOPE = "user";
-    
+
     protected String scope = DEFAULT_SCOPE;
-    
+
     public GitHubClient() {
     }
-    
+
     public GitHubClient(final String key, final String secret) {
         setKey(key);
         setSecret(secret);
     }
-    
+
     @Override
     protected BaseApi<OAuth20Service> getApi() {
         return GitHubApi.instance();
@@ -53,7 +47,7 @@
     protected String getProfileUrl(final OAuth2AccessToken accessToken) {
         return "https://api.github.com/user";
     }
-    
+
     @Override
     protected GitHubProfile extractUserProfile(final String body) throws HttpAction {
         final GitHubProfile profile = new GitHubProfile();
@@ -70,7 +64,7 @@
     public String getScope() {
         return this.scope;
     }
-    
+
     public void setScope(final String scope) {
         this.scope = scope;
     }
