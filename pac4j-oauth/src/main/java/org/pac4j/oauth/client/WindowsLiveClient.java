package org.pac4j.oauth.client;

<<<<<<< HEAD
import com.github.scribejava.core.builder.api.Api;
import com.github.scribejava.core.model.Token;
import org.pac4j.core.exception.HttpAction;
=======
import com.fasterxml.jackson.databind.JsonNode;
import com.github.scribejava.core.builder.api.BaseApi;
import com.github.scribejava.core.model.OAuth2AccessToken;
import com.github.scribejava.core.oauth.OAuth20Service;
import org.pac4j.core.exception.RequiresHttpAction;
>>>>>>> fd5e0fb9
import org.pac4j.oauth.profile.JsonHelper;
import org.pac4j.oauth.profile.windowslive.WindowsLiveProfile;
import org.pac4j.scribe.builder.api.WindowsLiveApi20;

/**
 * <p>This class is the OAuth client to authenticate users in Windows Live (SkyDrive, Hotmail and Messenger).</p>
 * <p>It returns a {@link org.pac4j.oauth.profile.windowslive.WindowsLiveProfile}.</p>
 * <p>More information at http://msdn.microsoft.com/en-us/library/live/hh243641.aspx</p>
 * 
 * @author Jerome Leleu
 * @since 1.1.0
 */
public class WindowsLiveClient extends BaseOAuth20Client<WindowsLiveProfile> {
    
    public WindowsLiveClient() {
    }
    
    public WindowsLiveClient(final String key, final String secret) {
        setKey(key);
        setSecret(secret);
    }

    @Override
    protected BaseApi<OAuth20Service> getApi() {
        return new WindowsLiveApi20();
    }

    @Override
    protected  boolean hasOAuthGrantType() {
        return true;
    }

    @Override
    protected String getOAuthScope() {
        return "wl.basic";
    }
    
    @Override
    protected String getProfileUrl(final OAuth2AccessToken accessToken) {
        return "https://apis.live.net/v5.0/me";
    }
    
    @Override
    protected WindowsLiveProfile extractUserProfile(final String body) throws HttpAction {
        final WindowsLiveProfile profile = new WindowsLiveProfile();
        final JsonNode json = JsonHelper.getFirstNode(body);
        if (json != null) {
            profile.setId(JsonHelper.getElement(json, "id"));
            for (final String attribute : profile.getAttributesDefinition().getPrimaryAttributes()) {
                profile.addAttribute(attribute, JsonHelper.getElement(json, attribute));
            }
        }
        return profile;
    }
}<|MERGE_RESOLUTION|>--- conflicted
+++ resolved
@@ -1,16 +1,10 @@
 package org.pac4j.oauth.client;
 
-<<<<<<< HEAD
-import com.github.scribejava.core.builder.api.Api;
-import com.github.scribejava.core.model.Token;
-import org.pac4j.core.exception.HttpAction;
-=======
 import com.fasterxml.jackson.databind.JsonNode;
 import com.github.scribejava.core.builder.api.BaseApi;
 import com.github.scribejava.core.model.OAuth2AccessToken;
 import com.github.scribejava.core.oauth.OAuth20Service;
-import org.pac4j.core.exception.RequiresHttpAction;
->>>>>>> fd5e0fb9
+import org.pac4j.core.exception.HttpAction;
 import org.pac4j.oauth.profile.JsonHelper;
 import org.pac4j.oauth.profile.windowslive.WindowsLiveProfile;
 import org.pac4j.scribe.builder.api.WindowsLiveApi20;
@@ -19,15 +13,15 @@
  * <p>This class is the OAuth client to authenticate users in Windows Live (SkyDrive, Hotmail and Messenger).</p>
  * <p>It returns a {@link org.pac4j.oauth.profile.windowslive.WindowsLiveProfile}.</p>
  * <p>More information at http://msdn.microsoft.com/en-us/library/live/hh243641.aspx</p>
- * 
+ *
  * @author Jerome Leleu
  * @since 1.1.0
  */
 public class WindowsLiveClient extends BaseOAuth20Client<WindowsLiveProfile> {
-    
+
     public WindowsLiveClient() {
     }
-    
+
     public WindowsLiveClient(final String key, final String secret) {
         setKey(key);
         setSecret(secret);
@@ -47,12 +41,12 @@
     protected String getOAuthScope() {
         return "wl.basic";
     }
-    
+
     @Override
     protected String getProfileUrl(final OAuth2AccessToken accessToken) {
         return "https://apis.live.net/v5.0/me";
     }
-    
+
     @Override
     protected WindowsLiveProfile extractUserProfile(final String body) throws HttpAction {
         final WindowsLiveProfile profile = new WindowsLiveProfile();
