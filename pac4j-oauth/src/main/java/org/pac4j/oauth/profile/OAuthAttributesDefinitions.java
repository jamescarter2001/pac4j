--- conflicted
+++ resolved
@@ -34,43 +34,40 @@
 
 /**
  * This class defines all the attributes definitions.
- * 
+ *
  * @author Jerome Leleu
  * @since 1.1.0
  */
 public final class OAuthAttributesDefinitions {
-    
+
     public final static AttributesDefinition facebookDefinition = new FacebookAttributesDefinition();
-    
+
     public final static AttributesDefinition githubDefinition = new GitHubAttributesDefinition();
-    
+
     public final static AttributesDefinition google2Definition = new Google2AttributesDefinition();
-    
+
     public final static AttributesDefinition linkedinDefinition = new LinkedInAttributesDefinition();
-    
+
     public final static AttributesDefinition twitterDefinition = new TwitterAttributesDefinition();
-    
+
     public final static AttributesDefinition yahooDefinition = new YahooAttributesDefinition();
-    
+
     public final static AttributesDefinition windowsLiveDefinition = new WindowsLiveAttributesDefinition();
-    
+
     public final static AttributesDefinition wordPressDefinition = new WordPressAttributesDefinition();
-    
+
     public final static AttributesDefinition dropBoxDefinition = new DropBoxAttributesDefinition();
-    
+
     public final static AttributesDefinition linkedin2Definition = new LinkedIn2AttributesDefinition();
-    
+
     public final static AttributesDefinition payPalDefinition = new PayPalAttributesDefinition();
-    
+
     public final static AttributesDefinition vkDefinition = new VkAttributesDefinition();
 
     public final static AttributesDefinition foursquareDefinition = new FoursquareAttributesDefinition();
-<<<<<<< HEAD
+
+    public final static AttributesDefinition bitbucketDefinition = new BitbucketAttributesDefinition();
 
     public final static AttributesDefinition orcidDefinition = new OrcidAttributesDefinition();
 
-=======
-    
-    public final static AttributesDefinition bitbucketDefinition = new BitbucketAttributesDefinition();
->>>>>>> a9c5d30d
 }