--- conflicted
+++ resolved
@@ -30,7 +30,7 @@
  * <p>A client has a type accessible by the {@link #getName()} method.</p>
  * <p>A client supports the authentication process and user profile retrieval through :</p>
  * <ul>
- * <li>the {@link #redirect(WebContext, boolean)} method to get the redirection to perform for the user to start the authentication (at
+ * <li>the {@link #redirect(WebContext, boolean, boolean)} method to get the redirection to perform for the user to start the authentication (at
  * the provider)</li>
  * <li>the {@link #getCredentials(WebContext)} method to get the credentials (in the application) after the user has been successfully
  * authenticated at the provider</li>
@@ -53,28 +53,16 @@
      * <p>Redirect to the authentication provider by updating the WebContext accordingly.</p>
      * <p>Though, if this client requires an indirect redirection, it will return a redirection to the callback url (with an additionnal parameter requesting a
      * redirection). Whatever the kind of client's redirection, the <code>protectedTarget</code> parameter set to <code>true</code> enforces
-<<<<<<< HEAD
      * a direct redirection.
-     * <p />
-     * If an authentication has already been tried for this client and has failed (previous <code>null</code> credentials) and if the target
-     * is protected (<code>protectedTarget</code> set to <code>true</code>), a forbidden response (403 HTTP status code) is returned.
-     * <p />
-     * If the request is an AJAX one (<code>ajaxRequest</code> parameter set to <code>true</code>), an authorized response (401 HTTP status
-     * code) is returned instead of a redirection.
+     * <p>If an authentication has already been tried for this client and has failed (previous <code>null</code> credentials) and if the target
+     * is protected (<code>protectedTarget</code> set to <code>true</code>), a forbidden response (403 HTTP status code) is returned.</p>
+     * <p>If the request is an AJAX one (<code>ajaxRequest</code> parameter set to <code>true</code>), an authorized response (401 HTTP status
+     * code) is returned instead of a redirection.</p>
      * 
      * @param context
      * @param protectedTarget
      * @param ajaxRequest
      * @throws RequiresHttpAction
-=======
-     * a direct redirection.</p>
-     * <p>If an authentication has already been tried for this client and has failed (previous <code>null</code> credentials) and if the target
-     * is protected (<code>protectedTarget</code> set to <code>true</code>), a forbidden response (403 HTTP status code) is returned.</p>
-     * 
-     * @param context web context
-     * @param protectedTarget whether the target url is protected
-     * @throws RequiresHttpAction requires an additionnal HTTP action
->>>>>>> d70e3d89
      */
     public void redirect(WebContext context, boolean protectedTarget, boolean ajaxRequest) throws RequiresHttpAction;
 
@@ -82,7 +70,7 @@
      * <p>Get the credentials from the web context. In some cases, a {@link RequiresHttpAction} may be thrown instead:</p>
      * <ul>
      * <li>if this client requires an indirect redirection, the redirection will be actually performed by these method and not by the
-     * {@link #redirect(WebContext, boolean)} one (302 HTTP status code)</li>
+     * {@link #redirect(WebContext, boolean, boolean)} one (302 HTTP status code)</li>
      * <li>if the <code>CasClient</code> receives a logout request, it returns a 200 HTTP status code</li>
      * <li>for the <code>BasicAuthClient</code>, if no credentials are sent to the callback url, an unauthorized response (401 HTTP status
      * code) is returned to request credentials through a popup.</li>
