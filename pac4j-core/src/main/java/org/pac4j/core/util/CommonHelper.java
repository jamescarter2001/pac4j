package org.pac4j.core.util;

import java.io.File;
import java.io.FileInputStream;
import java.io.FileNotFoundException;
import java.io.IOException;
import java.io.InputStream;
import java.io.UnsupportedEncodingException;
import java.net.HttpURLConnection;
import java.net.URI;
import java.net.URL;
import java.net.URLConnection;
import java.net.URLEncoder;
import java.util.Collection;
import java.util.Date;

import org.pac4j.core.context.HttpConstants;
import org.pac4j.core.exception.TechnicalException;
<<<<<<< HEAD
import org.pac4j.core.io.Resource;
import org.slf4j.Logger;
import org.slf4j.LoggerFactory;
=======
>>>>>>> d3f22029

/**
 * This class gathers all the utilities methods.
 * 
 * @author Jerome Leleu
 * @since 1.4.0
 */
public final class CommonHelper {

<<<<<<< HEAD
    private static final Logger logger = LoggerFactory.getLogger(CommonHelper.class);

	public static final String RESOURCE_PREFIX = "resource";
	public static final String CLASSPATH_PREFIX = "classpath";
	public static final String HTTP_PREFIX = "http";
	public static final String HTTPS_PREFIX = "https";

    public static final String INVALID_PATH_MESSAGE = "begin with '" + RESOURCE_PREFIX + ":', '" + CLASSPATH_PREFIX
			+ ":', '" + HTTP_PREFIX + ":' or it must be a physical readable non-empty local file "
			+ "at the path specified.";
=======
    public static final String RESOURCE_PREFIX = "resource:";
>>>>>>> d3f22029

    /**
     * Return if the String is not blank.
     * 
     * @param s string
     * @return if the String is not blank
     */
    public static boolean isNotBlank(final String s) {
        if (s == null) {
            return false;
        }
        return s.trim().length() > 0;
    }

    /**
     * Return if the String is blank.
     * 
     * @param s string
     * @return if the String is blank
     */
    public static boolean isBlank(final String s) {
        return !isNotBlank(s);
    }

    /**
     * Compare two String to see if they are equals (both null is ok).
     * 
     * @param s1 string
     * @param s2 string
     * @return if two String are equals
     */
    public static boolean areEquals(final String s1, final String s2) {
        return s1 == null ? s2 == null : s1.equals(s2);
    }

    /**
     * Compare two String to see if they are equals ignoring the case and the blank spaces (both null is ok).
     *
     * @param s1 string
     * @param s2 string
     * @return if two String are equals ignoring the case and the blank spaces
     */
    public static boolean areEqualsIgnoreCaseAndTrim(final String s1, final String s2) {
        if (s1 == null && s2 == null) {
            return true;
        } else if (s1 != null && s2 !=  null) {
            return s1.trim().equalsIgnoreCase(s2.trim());
        } else {
            return false;
        }
    }

    /**
     * Compare two String to see if they are not equals.
     * 
     * @param s1 string
     * @param s2 string
     * @return if two String are not equals
     */
    public static boolean areNotEquals(final String s1, final String s2) {
        return !areEquals(s1, s2);
    }

    /**
     * Return if a collection is empty.
     *
     * @param coll a collection
     * @return whether it is empty
     */
    public static boolean isEmpty(final Collection coll) {
        return coll == null || coll.isEmpty();
    }

    /**
     * Return if a collection is not empty.
     *
     * @param coll a collection
     * @return whether it is not empty
     */
    public static boolean isNotEmpty(final Collection coll) {
        return !isEmpty(coll);
    }

    /**
     * Verify that a boolean is true otherwise throw a {@link TechnicalException}.
     * 
     * @param value the value to be checked for truth
     * @param message the message to include in the exception if the value is false
     */
    public static void assertTrue(final boolean value, final String message) {
        if (!value) {
            throw new TechnicalException(message);
        }
    }

    /**
     * Verify that a String is not blank otherwise throw a {@link TechnicalException}.
     * 
     * @param name name if the string
     * @param value value of the string
     */
    public static void assertNotBlank(final String name, final String value) {
        assertTrue(!isBlank(value), name + " cannot be blank");
    }

    /**
     * Verify that an Object is not <code>null</code> otherwise throw a {@link TechnicalException}.
     * 
     * @param name name of the object
     * @param obj object
     */
    public static void assertNotNull(final String name, final Object obj) {
        assertTrue(obj != null, name + " cannot be null");
    }

    /**
     * Verify that an Object is <code>null</code> otherwise throw a {@link TechnicalException}.
     *
     * @param name name of the object
     * @param obj object
     */
    public static void assertNull(final String name, final Object obj) {
        assertTrue(obj == null, name + " must be null");
    }

    /**
     * Add a new parameter to an url.
     * 
     * @param url url
     * @param name name of the parameter
     * @param value value of the parameter
     * @return the new url with the parameter appended
     */
    public static String addParameter(final String url, final String name, final String value) {
        if (url != null) {
            final StringBuilder sb = new StringBuilder();
            sb.append(url);
            if (name != null) {
                if (url.indexOf("?") >= 0) {
                    sb.append("&");
                } else {
                    sb.append("?");
                }
                sb.append(name);
                sb.append("=");
                if (value != null) {
                    sb.append(urlEncode(value));
                }
            }
            return sb.toString();
        }
        return null;
    }

    /**
     * URL encode a text using UTF-8.
     * 
     * @param text text to encode
     * @return the encoded text
     */
    public static String urlEncode(final String text) {
        try {
            return URLEncoder.encode(text, HttpConstants.UTF8_ENCODING);
        } catch (final UnsupportedEncodingException e) {
            String message = "Unable to encode text : " + text;
            throw new TechnicalException(message, e);
        }
    }

    /**
     * Build a normalized "toString" text for an object.
     * 
     * @param clazz class
     * @param args arguments
     * @return a normalized "toString" text
     */
    public static String toString(final Class<?> clazz, final Object... args) {
        final StringBuilder sb = new StringBuilder();
        sb.append("#");
        sb.append(clazz.getSimpleName());
        sb.append("# |");
        boolean b = true;
        for (final Object arg : args) {
            if (b) {
                sb.append(" ");
                sb.append(arg);
                sb.append(":");
            } else {
                sb.append(" ");
                sb.append(arg);
                sb.append(" |");
            }
            b = !b;
        }
        return sb.toString();
    }

    /**
     * Returns an {@link InputStream} from given name depending on its format:
     * - loads from the classloader if name starts with "resource:"
     * - loads as {@link FileInputStream} otherwise
     * 
     * @param name name of the resource
     * @return the input stream
     */
    public static InputStream getInputStreamFromName(String name) {
		int prefixEnd = name.indexOf(":");
		String prefix = null;
		String path = name;
		if (prefixEnd != -1) {
			prefix = name.substring(0, prefixEnd);
			path = name.substring(prefixEnd + 1);
		}

		switch (prefix) {
		case RESOURCE_PREFIX:
			if (!path.startsWith("/")) {
				path = "/" + path;
			}
			// The choice here was to keep legacy behavior and remove / prior to
			// calling classloader.getResourceAsStream.. or make it work exactly
			// as it did before but have different behavior for resource: and
			// classpath:
			// My decision was to keep legacy working the same.
			return CommonHelper.class.getResourceAsStream(path);
		case CLASSPATH_PREFIX:
			return Thread.currentThread().getContextClassLoader().getResourceAsStream(path);
		case HTTP_PREFIX:
			logger.warn("IdP metadata is retrieved from an insecure http endpoint [{}]", path);
		case HTTPS_PREFIX:
			URLConnection con = null;
			try {
				URL url = new URL(name);

				con = url.openConnection();

				return con.getInputStream();
			} catch (IOException ex) {
				// Close the HTTP connection (if applicable).
				if (con instanceof HttpURLConnection) {
					((HttpURLConnection) con).disconnect();
				}
				throw new TechnicalException(ex);
			}
		default:
			try {
				return new FileInputStream(path);
			} catch (FileNotFoundException e) {
				throw new TechnicalException(e);
			}
		}

	}

	public static Resource getResource(final String idpMetadataPath) {
		return new Resource() {

			@Override
			public InputStream getInputStream() throws IOException {
				return getInputStreamFromName(idpMetadataPath);
			}

			@Override
			public long lastModified() throws IOException {
				throw new UnsupportedOperationException("not implemented");
			}

			@Override
			public boolean isReadable() {
				throw new UnsupportedOperationException("not implemented");
			}

			@Override
			public boolean isOpen() {
				throw new UnsupportedOperationException("not implemented");
			}

			@Override
			public URL getURL() throws IOException {
				throw new UnsupportedOperationException("not implemented");
			}

			@Override
			public URI getURI() throws IOException {
				throw new UnsupportedOperationException("not implemented");
			}

			@Override
			public String getFilename() {
				throw new UnsupportedOperationException("not implemented");
			}

			@Override
			public File getFile() throws IOException {
				throw new UnsupportedOperationException("not implemented");
			}

			@Override
			public String getDescription() {
				throw new UnsupportedOperationException("not implemented");
			}

			@Override
			public boolean exists() {
				throw new UnsupportedOperationException("not implemented");
			}

			@Override
			public Resource createRelative(String relativePath) throws IOException {
				throw new UnsupportedOperationException("not implemented");
			}

			@Override
			public long contentLength() throws IOException {
				throw new UnsupportedOperationException("not implemented");
			}
		};
	}

    /**
     * Return a random string of a certain size.
     *
     * @param size the size
     * @return the random size
     */
    public static String randomString(final int size) {
        return java.util.UUID.randomUUID().toString().replace("-", "").substring(0, size);
    }

    /**
     * Copy a date.
     *
     * @param original original date
     * @return date copy
     */
    public static Date newDate(final Date original) {
        return original != null ? new Date(original.getTime()) : null;
    }

    /**
     * Taken from commons-lang3
     */

    private static final String EMPTY = "";
    private static final int INDEX_NOT_FOUND = -1;

    public static String substringBetween(String str, String open, String close) {
        if (str == null || open == null || close == null) {
            return null;
        }
        int start = str.indexOf(open);
        if (start != INDEX_NOT_FOUND) {
            int end = str.indexOf(close, start + open.length());
            if (end != INDEX_NOT_FOUND) {
                return str.substring(start + open.length(), end);
            }
        }
        return null;
    }

    public static String substringAfter(String str, String separator) {
        if (isEmpty(str)) {
            return str;
        }
        if (separator == null) {
            return EMPTY;
        }
        int pos = str.indexOf(separator);
        if (pos == INDEX_NOT_FOUND) {
            return EMPTY;
        }
        return str.substring(pos + separator.length());
    }

    private static boolean isEmpty(CharSequence cs) {
        return cs == null || cs.length() == 0;
    }
}<|MERGE_RESOLUTION|>--- conflicted
+++ resolved
@@ -16,12 +16,9 @@
 
 import org.pac4j.core.context.HttpConstants;
 import org.pac4j.core.exception.TechnicalException;
-<<<<<<< HEAD
 import org.pac4j.core.io.Resource;
 import org.slf4j.Logger;
 import org.slf4j.LoggerFactory;
-=======
->>>>>>> d3f22029
 
 /**
  * This class gathers all the utilities methods.
@@ -31,7 +28,6 @@
  */
 public final class CommonHelper {
 
-<<<<<<< HEAD
     private static final Logger logger = LoggerFactory.getLogger(CommonHelper.class);
 
 	public static final String RESOURCE_PREFIX = "resource";
@@ -42,9 +38,6 @@
     public static final String INVALID_PATH_MESSAGE = "begin with '" + RESOURCE_PREFIX + ":', '" + CLASSPATH_PREFIX
 			+ ":', '" + HTTP_PREFIX + ":' or it must be a physical readable non-empty local file "
 			+ "at the path specified.";
-=======
-    public static final String RESOURCE_PREFIX = "resource:";
->>>>>>> d3f22029
 
     /**
      * Return if the String is not blank.
